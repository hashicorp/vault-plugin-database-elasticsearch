# Vault Plugin: Elasticsearch Database Secrets Engine
This plugin provides unique, short-lived credentials for Elasticsearch using native X-Pack Security.

## Getting Started

To take advantage of this plugin, you must first enable Elasticsearch's native realm of security by activating X-Pack. These
instructions will walk you through doing this using ElasticSearch 6.6.1. At the time of writing, X-Pack was a paid feature.
To use it, you may need to enable a 30-day trial with Elasticsearch, or activate a paid version.

### Enable X-Pack Security in Elasticsearch

Read [Securing the Elastic Stack](https://www.elastic.co/guide/en/elastic-stack-overview/6.6/elasticsearch-security.html) and 
follow [its instructions for enabling X-Pack Security](https://www.elastic.co/guide/en/elasticsearch/reference/6.6/setup-xpack.html). 
When done, verify that you've enabled X-Pack by running `$ $ES_HOME/bin/elasticsearch-setup-passwords interactive`. You'll
know it's been set up successfully if it takes you through a number of password-inputting steps.

### Recommended: Enable Encrypted Communications

This plugin communicates with Elasticsearch's security API. We recommend you enable TLS for these communications so they can be
encrypted.

To set up TLS in Elasticsearch, first read [encrypted communications](https://www.elastic.co/guide/en/elastic-stack-overview/6.6/encrypting-communications.html)
and go through its instructions on [encrypting HTTP client communications](https://www.elastic.co/guide/en/elasticsearch/reference/6.6/configuring-tls.html#tls-http). 

After enabling TLS on the Elasticsearch side, you'll need to convert the .p12 certificates you generated to other formats so they can be 
used by Vault. [Here is an example using OpenSSL](https://stackoverflow.com/questions/15144046/converting-pkcs12-certificate-into-pem-using-openssl) 
to convert our .p12 certs to the pem format.

Also, on the instance running Elasticsearch, we needed to install our newly generated CA certificate that was originally in the .p12 format.
We did this by converting the .p12 CA cert to a pem, and then further converting that 
[pem to a crt](https://stackoverflow.com/questions/13732826/convert-pem-to-crt-and-key), adding that crt to `/usr/share/ca-certificates/extra`, 
and using `sudo dpkg-reconfigure ca-certificates`.

The above instructions may vary if you are not using an Ubuntu machine. Please ensure you're using the methods specific to your operating
environment. Describing every operating environment is outside the scope of these instructions.

### Create a Role for Vault

Next, in Elasticsearch, we recommend that you create a user just for Vault to use in managing secrets.

To do this, first create a role that will allow Vault the minimum privileges needed to administer users and passwords by performing a
<<<<<<< HEAD
POST to ElasticSearch. To do this, we used the `elastic` superuser whose password we created in the
=======
POST to Elasticsearch. The following example is in Python, and you'll need to replace "username" and "password" to real values,
and also will need to replace "http://localhost:9200" with your Elasticsearch URL. For the username and password, we used the `elastic`
username, which is the name for the built-in superuser, and the password that we set for that user previously in the 
>>>>>>> 2c3dc02f
`$ $ES_HOME/bin/elasticsearch-setup-passwords interactive` step.

```
$ curl \
    -X POST \
    -H "Content-Type: application/json" \
    -d '{"cluster": ["manage_security"]}' \
    http://elastic:$PASSWORD@localhost:9200/_xpack/security/role/vault
```

Next, create a user for Vault associated with that role.

```
$ curl \
    -X POST \
    -H "Content-Type: application/json" \
    -d @data.json \
    http://elastic:$PASSWORD@localhost:9200/_xpack/security/user/vault
```

The contents of `data.json` in this example are:
```
{
 "password" : <replace>,
 "roles" : [ "vault" ],
 "full_name" : "Hashicorp Vault",
 "metadata" : {
   "plugin_name": "Vault Plugin Secrets ElasticSearch",
   "plugin_url": "https://github.com/hashicorp/vault-plugin-secrets-elasticsearch"
 }
}
```

Now, Elasticsearch is configured and ready to be used with Vault.

## Example Walkthrough

Here is an example of how to successfully configure and use this secrets engine using the Vault CLI.
```
export ES_HOME=/home/somewhere/Applications/elasticsearch-6.6.1

vault secrets enable database

vault write database/config/my-elasticsearch-database \
    plugin_name="elasticsearch-database-plugin" \
    allowed_roles="internally-defined-role,externally-defined-role" \
    username=vault \
    password=dJTCIGtndaksCbHM7X6or7tGOuwzf1Qb \
    url=http://localhost:9200 \
    ca_cert=/usr/share/ca-certificates/extra/elastic-stack-ca.crt \
    client_cert=$ES_HOME/config/certs/elastic-certificates.crt.pem \
    client_key=$ES_HOME/config/certs/elastic-certificates.key.pem
    
# create and get creds with one type of role
vault write database/roles/internally-defined-role \
    db_name=my-elasticsearch-database \
    creation_statements='{"elasticsearch_role_definition": {"indices": ["read"]}}' \
    default_ttl="1h" \
    max_ttl="24h"
    
vault read database/creds/internally-defined-role
    
# create and get creds with another type of role
vault write database/roles/externally-defined-role \
    db_name=my-elasticsearch-database \
    creation_statements='{"elasticsearch_roles": ["vault"]}' \
    default_ttl="1h" \
    max_ttl="24h"

vault read database/creds/externally-defined-role

# renew credentials
vault lease renew database/creds/internally-defined-role/nvJ6SveX9PN1E4BlxVWdKuX1

# revoke credentials
vault lease revoke database/creds/internally-defined-role/nvJ6SveX9PN1E4BlxVWdKuX1

# rotate root credentials
vault write -force database/rotate-root/my-elasticsearch-database
```

## Developing the Elasticsearch Database Secrets Engine

### Setting Up a Test Environment

Docker can be a convenient way to run Elasticsearch for development locally on port 9200.
```
docker run -d \
    --name elasticsearch \
    -p 9200:9200 \
    -e "discovery.type=single-node" \
    elasticsearch:6.6.1
```

You can confirm ES is up using:
```
$ curl http://localhost:9200
{
  "name" : "5RWOGpe",
  "cluster_name" : "docker-cluster",
  "cluster_uuid" : "zedWR3K7RUaxmq3DNxrQkg",
  "version" : {
    "number" : "6.6.1",
    "build_flavor" : "default",
    "build_type" : "tar",
    "build_hash" : "1fd8f69",
    "build_date" : "2019-02-13T17:10:04.160291Z",
    "build_snapshot" : false,
    "lucene_version" : "7.6.0",
    "minimum_wire_compatibility_version" : "5.6.0",
    "minimum_index_compatibility_version" : "5.0.0"
  },
  "tagline" : "You Know, for Search"
}
```

After starting it, go through Getting Started above to create an account Vault can use for creating dynamic credentials.

### Installation

The Vault plugin system is documented on the [Vault documentation site](https://www.vaultproject.io/docs/internals/plugins.html).

You will need to define a plugin directory using the `plugin_directory` configuration directive, then place the `vault-plugin-database-elasticsearch` executable generated above in the directory.

Register the plugin using

```
vault write sys/plugins/catalog/vault-plugin-database-elasticsearch \
    sha256=<expected SHA256 Hex value of the plugin binary> \
    command="vault-plugin-database-elasticsearch"
```<|MERGE_RESOLUTION|>--- conflicted
+++ resolved
@@ -39,13 +39,7 @@
 Next, in Elasticsearch, we recommend that you create a user just for Vault to use in managing secrets.
 
 To do this, first create a role that will allow Vault the minimum privileges needed to administer users and passwords by performing a
-<<<<<<< HEAD
-POST to ElasticSearch. To do this, we used the `elastic` superuser whose password we created in the
-=======
-POST to Elasticsearch. The following example is in Python, and you'll need to replace "username" and "password" to real values,
-and also will need to replace "http://localhost:9200" with your Elasticsearch URL. For the username and password, we used the `elastic`
-username, which is the name for the built-in superuser, and the password that we set for that user previously in the 
->>>>>>> 2c3dc02f
+POST to Elasticsearch. To do this, we used the `elastic` superuser whose password we created in the
 `$ $ES_HOME/bin/elasticsearch-setup-passwords interactive` step.
 
 ```
